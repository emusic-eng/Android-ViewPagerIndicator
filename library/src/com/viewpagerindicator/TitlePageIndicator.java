/*
 * Copyright (C) 2011 Jake Wharton
 * Copyright (C) 2011 Patrik Akerfeldt
 * Copyright (C) 2011 Francisco Figueiredo Jr.
 *
 * Licensed under the Apache License, Version 2.0 (the "License");
 * you may not use this file except in compliance with the License.
 * You may obtain a copy of the License at
 *
 *      http://www.apache.org/licenses/LICENSE-2.0
 *
 * Unless required by applicable law or agreed to in writing, software
 * distributed under the License is distributed on an "AS IS" BASIS,
 * WITHOUT WARRANTIES OR CONDITIONS OF ANY KIND, either express or implied.
 * See the License for the specific language governing permissions and
 * limitations under the License.
 */
package com.viewpagerindicator;

import java.util.ArrayList;
import android.content.Context;
import android.content.res.Resources;
import android.content.res.TypedArray;
import android.graphics.Canvas;
import android.graphics.Paint;
import android.graphics.Path;
import android.graphics.RectF;
import android.graphics.Typeface;
import android.os.Parcel;
import android.os.Parcelable;
import android.support.v4.view.MotionEventCompat;
import android.support.v4.view.PagerAdapter;
import android.support.v4.view.ViewConfigurationCompat;
import android.support.v4.view.ViewPager;
import android.util.AttributeSet;
import android.view.MotionEvent;
import android.view.View;
import android.view.ViewConfiguration;

/**
 * A TitlePageIndicator is a PageIndicator which displays the title of left view
 * (if exist), the title of the current select view (centered) and the title of
 * the right view (if exist). When the user scrolls the ViewPager then titles are
 * also scrolled.
 */
public class TitlePageIndicator extends View implements PageIndicator {
    /**
     * Percentage indicating what percentage of the screen width away from
     * center should the underline be fully faded. A value of 0.25 means that
     * halfway between the center of the screen and an edge.
     */
    private static final float SELECTION_FADE_PERCENTAGE = 0.25f;

    /**
     * Percentage indicating what percentage of the screen width away from
     * center should the selected text bold turn off. A value of 0.05 means
     * that 10% between the center and an edge.
     */
    private static final float BOLD_FADE_PERCENTAGE = 0.05f;

    /**
     * Interface for a callback when the center item has been clicked.
     */
    public static interface OnCenterItemClickListener {
        /**
         * Callback when the center item has been clicked.
         *
         * @param position Position of the current center item.
         */
        public void onCenterItemClick(int position);
    }

    public enum IndicatorStyle {
        None(0), Triangle(1), Underline(2);

        public final int value;

        private IndicatorStyle(int value) {
            this.value = value;
        }

        public static IndicatorStyle fromValue(int value) {
            for (IndicatorStyle style : IndicatorStyle.values()) {
                if (style.value == value) {
                    return style;
                }
            }
            return null;
        }
    }

    private ViewPager mViewPager;
    private ViewPager.OnPageChangeListener mListener;
<<<<<<< HEAD
    private TitleProvider mTitleProvider;
    private int mCurrentPage = -1;
=======
    private PagerAdapter mPagerAdapter;
    private int mCurrentPage;
>>>>>>> ecea97e9
    private int mCurrentOffset;
    private int mScrollState;
    private final Paint mPaintText = new Paint();
    private boolean mBoldText;
    private int mColorText;
    private int mColorSelected;
    private Path mPath;
    private final Paint mPaintFooterLine = new Paint();
    private IndicatorStyle mFooterIndicatorStyle;
    private final Paint mPaintFooterIndicator = new Paint();
    private float mFooterIndicatorHeight;
    private float mFooterIndicatorUnderlinePadding;
    private float mFooterPadding;
    private float mTitlePadding;
    private float mTopPadding;
    /** Left and right side padding for not active view titles. */
    private float mClipPadding;
    private float mFooterLineHeight;

    private static final int INVALID_POINTER = -1;

    private int mTouchSlop;
    private float mLastMotionX = -1;
    private int mActivePointerId = INVALID_POINTER;
    private boolean mIsDragging;

    private OnCenterItemClickListener mCenterItemClickListener;


    public TitlePageIndicator(Context context) {
        this(context, null);
    }

    public TitlePageIndicator(Context context, AttributeSet attrs) {
        this(context, attrs, R.attr.vpiTitlePageIndicatorStyle);
    }

    public TitlePageIndicator(Context context, AttributeSet attrs, int defStyle) {
        super(context, attrs, defStyle);

        //Load defaults from resources
        final Resources res = getResources();
        final int defaultFooterColor = res.getColor(R.color.default_title_indicator_footer_color);
        final float defaultFooterLineHeight = res.getDimension(R.dimen.default_title_indicator_footer_line_height);
        final int defaultFooterIndicatorStyle = res.getInteger(R.integer.default_title_indicator_footer_indicator_style);
        final float defaultFooterIndicatorHeight = res.getDimension(R.dimen.default_title_indicator_footer_indicator_height);
        final float defaultFooterIndicatorUnderlinePadding = res.getDimension(R.dimen.default_title_indicator_footer_indicator_underline_padding);
        final float defaultFooterPadding = res.getDimension(R.dimen.default_title_indicator_footer_padding);
        final int defaultSelectedColor = res.getColor(R.color.default_title_indicator_selected_color);
        final boolean defaultSelectedBold = res.getBoolean(R.bool.default_title_indicator_selected_bold);
        final int defaultTextColor = res.getColor(R.color.default_title_indicator_text_color);
        final float defaultTextSize = res.getDimension(R.dimen.default_title_indicator_text_size);
        final float defaultTitlePadding = res.getDimension(R.dimen.default_title_indicator_title_padding);
        final float defaultClipPadding = res.getDimension(R.dimen.default_title_indicator_clip_padding);
        final float defaultTopPadding = res.getDimension(R.dimen.default_title_indicator_top_padding);

        //Retrieve styles attributes
        TypedArray a = context.obtainStyledAttributes(attrs, R.styleable.TitlePageIndicator, defStyle, R.style.Widget_TitlePageIndicator);

        //Retrieve the colors to be used for this view and apply them.
        mFooterLineHeight = a.getDimension(R.styleable.TitlePageIndicator_footerLineHeight, defaultFooterLineHeight);
        mFooterIndicatorStyle = IndicatorStyle.fromValue(a.getInteger(R.styleable.TitlePageIndicator_footerIndicatorStyle, defaultFooterIndicatorStyle));
        mFooterIndicatorHeight = a.getDimension(R.styleable.TitlePageIndicator_footerIndicatorHeight, defaultFooterIndicatorHeight);
        mFooterIndicatorUnderlinePadding = a.getDimension(R.styleable.TitlePageIndicator_footerIndicatorUnderlinePadding, defaultFooterIndicatorUnderlinePadding);
        mFooterPadding = a.getDimension(R.styleable.TitlePageIndicator_footerPadding, defaultFooterPadding);
        mTopPadding = a.getDimension(R.styleable.TitlePageIndicator_topPadding, defaultTopPadding);
        mTitlePadding = a.getDimension(R.styleable.TitlePageIndicator_titlePadding, defaultTitlePadding);
        mClipPadding = a.getDimension(R.styleable.TitlePageIndicator_clipPadding, defaultClipPadding);
        mColorSelected = a.getColor(R.styleable.TitlePageIndicator_selectedColor, defaultSelectedColor);
        mColorText = a.getColor(R.styleable.TitlePageIndicator_android_textColor, defaultTextColor);
        mBoldText = a.getBoolean(R.styleable.TitlePageIndicator_selectedBold, defaultSelectedBold);

        final float textSize = a.getDimension(R.styleable.TitlePageIndicator_android_textSize, defaultTextSize);
        final int footerColor = a.getColor(R.styleable.TitlePageIndicator_footerColor, defaultFooterColor);
        mPaintText.setTextSize(textSize);
        mPaintText.setAntiAlias(true);
        mPaintFooterLine.setStyle(Paint.Style.FILL_AND_STROKE);
        mPaintFooterLine.setStrokeWidth(mFooterLineHeight);
        mPaintFooterLine.setColor(footerColor);
        mPaintFooterIndicator.setStyle(Paint.Style.FILL_AND_STROKE);
        mPaintFooterIndicator.setColor(footerColor);

        a.recycle();

        final ViewConfiguration configuration = ViewConfiguration.get(context);
        mTouchSlop = ViewConfigurationCompat.getScaledPagingTouchSlop(configuration);
    }


    public int getFooterColor() {
        return mPaintFooterLine.getColor();
    }

    public void setFooterColor(int footerColor) {
        mPaintFooterLine.setColor(footerColor);
        mPaintFooterIndicator.setColor(footerColor);
        invalidate();
    }

    public float getFooterLineHeight() {
        return mFooterLineHeight;
    }

    public void setFooterLineHeight(float footerLineHeight) {
        mFooterLineHeight = footerLineHeight;
        mPaintFooterLine.setStrokeWidth(mFooterLineHeight);
        invalidate();
    }

    public float getFooterIndicatorHeight() {
        return mFooterIndicatorHeight;
    }

    public void setFooterIndicatorHeight(float footerTriangleHeight) {
        mFooterIndicatorHeight = footerTriangleHeight;
        invalidate();
    }

    public float getFooterIndicatorPadding() {
        return mFooterPadding;
    }

    public void setFooterIndicatorPadding(float footerIndicatorPadding) {
        mFooterPadding = footerIndicatorPadding;
        invalidate();
    }

    public IndicatorStyle getFooterIndicatorStyle() {
        return mFooterIndicatorStyle;
    }

    public void setFooterIndicatorStyle(IndicatorStyle indicatorStyle) {
        mFooterIndicatorStyle = indicatorStyle;
        invalidate();
    }

    public int getSelectedColor() {
        return mColorSelected;
    }

    public void setSelectedColor(int selectedColor) {
        mColorSelected = selectedColor;
        invalidate();
    }

    public boolean isSelectedBold() {
        return mBoldText;
    }

    public void setSelectedBold(boolean selectedBold) {
        mBoldText = selectedBold;
        invalidate();
    }

    public int getTextColor() {
        return mColorText;
    }

    public void setTextColor(int textColor) {
        mPaintText.setColor(textColor);
        mColorText = textColor;
        invalidate();
    }

    public float getTextSize() {
        return mPaintText.getTextSize();
    }

    public void setTextSize(float textSize) {
        mPaintText.setTextSize(textSize);
        invalidate();
    }

    public float getTitlePadding() {
        return this.mTitlePadding;
    }

    public void setTitlePadding(float titlePadding) {
        mTitlePadding = titlePadding;
        invalidate();
    }

    public float getTopPadding() {
        return this.mTopPadding;
    }

    public void setTopPadding(float topPadding) {
        mTopPadding = topPadding;
        invalidate();
    }

    public float getClipPadding() {
        return this.mClipPadding;
    }

    public void setClipPadding(float clipPadding) {
        mClipPadding = clipPadding;
        invalidate();
    }

    public void setTypeface(Typeface typeface) {
        mPaintText.setTypeface(typeface);
        invalidate();
    }

    public Typeface getTypeface() {
        return mPaintText.getTypeface();
    }

    /*
     * (non-Javadoc)
     *
     * @see android.view.View#onDraw(android.graphics.Canvas)
     */
    @Override
    protected void onDraw(Canvas canvas) {
        super.onDraw(canvas);

        if (mViewPager == null) {
            return;
        }
        final int count = mViewPager.getAdapter().getCount();
        if (count == 0) {
            return;
        }

        // mCurrentPage is -1 on first start and after orientation changed. If so, retrieve the correct index from viewpager.
        if(mCurrentPage == -1 && mViewPager != null) mCurrentPage = mViewPager.getCurrentItem();
        
        //Calculate views bounds
        ArrayList<RectF> bounds = calculateAllBounds(mPaintText);
        final int boundsSize = bounds.size();

        //Make sure we're on a page that still exists
        if (mCurrentPage >= boundsSize) {
            setCurrentItem(boundsSize - 1);
            return;
        }

        final int countMinusOne = count - 1;
        final float halfWidth = getWidth() / 2f;
        final int left = getLeft();
        final float leftClip = left + mClipPadding;
        final int width = getWidth();
        final int height = getHeight();
        final int right = left + width;
        final float rightClip = right - mClipPadding;

        int page = mCurrentPage;
        float offsetPercent;
        if (mCurrentOffset <= halfWidth) {
            offsetPercent = 1.0f * mCurrentOffset / width;
        } else {
            page += 1;
            offsetPercent = 1.0f * (width - mCurrentOffset) / width;
        }
        final boolean currentSelected = (offsetPercent <= SELECTION_FADE_PERCENTAGE);
        final boolean currentBold = (offsetPercent <= BOLD_FADE_PERCENTAGE);
        final float selectedPercent = (SELECTION_FADE_PERCENTAGE - offsetPercent) / SELECTION_FADE_PERCENTAGE;

        //Verify if the current view must be clipped to the screen
        RectF curPageBound = bounds.get(mCurrentPage);
        float curPageWidth = curPageBound.right - curPageBound.left;
        if (curPageBound.left < leftClip) {
            //Try to clip to the screen (left side)
            clipViewOnTheLeft(curPageBound, curPageWidth, left);
        }
        if (curPageBound.right > rightClip) {
            //Try to clip to the screen (right side)
            clipViewOnTheRight(curPageBound, curPageWidth, right);
        }

        //Left views starting from the current position
        if (mCurrentPage > 0) {
            for (int i = mCurrentPage - 1; i >= 0; i--) {
                RectF bound = bounds.get(i);
                //Is left side is outside the screen
                if (bound.left < leftClip) {
                    float w = bound.right - bound.left;
                    //Try to clip to the screen (left side)
                    clipViewOnTheLeft(bound, w, left);
                    //Except if there's an intersection with the right view
                    RectF rightBound = bounds.get(i + 1);
                    //Intersection
                    if (bound.right + mTitlePadding > rightBound.left) {
                        bound.left = rightBound.left - w - mTitlePadding;
                        bound.right = bound.left + w;
                    }
                }
            }
        }
        //Right views starting from the current position
        if (mCurrentPage < countMinusOne) {
            for (int i = mCurrentPage + 1 ; i < count; i++) {
                RectF bound = bounds.get(i);
                //If right side is outside the screen
                if (bound.right > rightClip) {
                    float w = bound.right - bound.left;
                    //Try to clip to the screen (right side)
                    clipViewOnTheRight(bound, w, right);
                    //Except if there's an intersection with the left view
                    RectF leftBound = bounds.get(i - 1);
                    //Intersection
                    if (bound.left - mTitlePadding < leftBound.right) {
                        bound.left = leftBound.right + mTitlePadding;
                        bound.right = bound.left + w;
                    }
                }
            }
        }

        //Now draw views
        int colorTextAlpha = mColorText >>> 24;
        for (int i = 0; i < count; i++) {
            //Get the title
            RectF bound = bounds.get(i);
            //Only if one side is visible
            if ((bound.left > left && bound.left < right) || (bound.right > left && bound.right < right)) {
                final boolean currentPage = (i == page);
                //Only set bold if we are within bounds
                mPaintText.setFakeBoldText(currentPage && currentBold && mBoldText);

                //Draw text as unselected
                mPaintText.setColor(mColorText);
                if(currentPage && currentSelected) {
                    //Fade out/in unselected text as the selected text fades in/out
                    mPaintText.setAlpha(colorTextAlpha - (int)(colorTextAlpha * selectedPercent));
                }
                canvas.drawText(getTitle(i), bound.left, bound.bottom + mTopPadding, mPaintText);

                //If we are within the selected bounds draw the selected text
                if (currentPage && currentSelected) {
                    mPaintText.setColor(mColorSelected);
                    mPaintText.setAlpha((int)((mColorSelected >>> 24) * selectedPercent));
                    canvas.drawText(getTitle(i), bound.left, bound.bottom + mTopPadding, mPaintText);
                }
            }
        }

        //Draw the footer line
        mPath = new Path();
        mPath.moveTo(0, height - mFooterLineHeight / 2f);
        mPath.lineTo(width, height - mFooterLineHeight / 2f);
        mPath.close();
        canvas.drawPath(mPath, mPaintFooterLine);

        switch (mFooterIndicatorStyle) {
            case Triangle:
                mPath = new Path();
                mPath.moveTo(halfWidth, height - mFooterLineHeight - mFooterIndicatorHeight);
                mPath.lineTo(halfWidth + mFooterIndicatorHeight, height - mFooterLineHeight);
                mPath.lineTo(halfWidth - mFooterIndicatorHeight, height - mFooterLineHeight);
                mPath.close();
                canvas.drawPath(mPath, mPaintFooterIndicator);
                break;

            case Underline:
                if (!currentSelected || page >= boundsSize) {
                    break;
                }

                RectF underlineBounds = bounds.get(page);
                mPath = new Path();
                mPath.moveTo(underlineBounds.left  - mFooterIndicatorUnderlinePadding, height - mFooterLineHeight);
                mPath.lineTo(underlineBounds.right + mFooterIndicatorUnderlinePadding, height - mFooterLineHeight);
                mPath.lineTo(underlineBounds.right + mFooterIndicatorUnderlinePadding, height - mFooterLineHeight - mFooterIndicatorHeight);
                mPath.lineTo(underlineBounds.left  - mFooterIndicatorUnderlinePadding, height - mFooterLineHeight - mFooterIndicatorHeight);
                mPath.close();

                mPaintFooterIndicator.setAlpha((int)(0xFF * selectedPercent));
                canvas.drawPath(mPath, mPaintFooterIndicator);
                mPaintFooterIndicator.setAlpha(0xFF);
                break;
        }
    }

    public boolean onTouchEvent(android.view.MotionEvent ev) {
        if (super.onTouchEvent(ev)) {
            return true;
        }
        if ((mViewPager == null) || (mViewPager.getAdapter().getCount() == 0)) {
            return false;
        }

        final int action = ev.getAction();

        switch (action & MotionEventCompat.ACTION_MASK) {
            case MotionEvent.ACTION_DOWN:
                mActivePointerId = MotionEventCompat.getPointerId(ev, 0);
                mLastMotionX = ev.getX();
                break;

            case MotionEvent.ACTION_MOVE: {
                final int activePointerIndex = MotionEventCompat.findPointerIndex(ev, mActivePointerId);
                final float x = MotionEventCompat.getX(ev, activePointerIndex);
                final float deltaX = x - mLastMotionX;

                if (!mIsDragging) {
                    if (Math.abs(deltaX) > mTouchSlop) {
                        mIsDragging = true;
                    }
                }

                if (mIsDragging) {
                    if (!mViewPager.isFakeDragging()) {
                        mViewPager.beginFakeDrag();
                    }

                    mLastMotionX = x;

                    mViewPager.fakeDragBy(deltaX);
                }

                break;
            }

            case MotionEvent.ACTION_CANCEL:
            case MotionEvent.ACTION_UP:
                if (!mIsDragging) {
                    final int count = mViewPager.getAdapter().getCount();
                    final int width = getWidth();
                    final float halfWidth = width / 2f;
                    final float sixthWidth = width / 6f;
                    final float leftThird = halfWidth - sixthWidth;
                    final float rightThird = halfWidth + sixthWidth;
                    final float eventX = ev.getX();

                    if (eventX < leftThird) {
                        if (mCurrentPage > 0) {
                            mViewPager.setCurrentItem(mCurrentPage - 1);
                            return true;
                        }
                    } else if (eventX > rightThird) {
                        if (mCurrentPage < count - 1) {
                            mViewPager.setCurrentItem(mCurrentPage + 1);
                            return true;
                        }
                    } else {
                        //Middle third
                        if (mCenterItemClickListener != null) {
                            mCenterItemClickListener.onCenterItemClick(mCurrentPage);
                        }
                    }
                }

                mIsDragging = false;
                mActivePointerId = INVALID_POINTER;
                if (mViewPager.isFakeDragging()) mViewPager.endFakeDrag();
                break;

            case MotionEventCompat.ACTION_POINTER_DOWN: {
                final int index = MotionEventCompat.getActionIndex(ev);
                final float x = MotionEventCompat.getX(ev, index);
                mLastMotionX = x;
                mActivePointerId = MotionEventCompat.getPointerId(ev, index);
                break;
            }

            case MotionEventCompat.ACTION_POINTER_UP:
                final int pointerIndex = MotionEventCompat.getActionIndex(ev);
                final int pointerId = MotionEventCompat.getPointerId(ev, pointerIndex);
                if (pointerId == mActivePointerId) {
                    final int newPointerIndex = pointerIndex == 0 ? 1 : 0;
                    mActivePointerId = MotionEventCompat.getPointerId(ev, newPointerIndex);
                }
                mLastMotionX = MotionEventCompat.getX(ev, MotionEventCompat.findPointerIndex(ev, mActivePointerId));
                break;
        }

        return true;
    };

    /**
     * Set bounds for the right textView including clip padding.
     *
     * @param curViewBound
     *            current bounds.
     * @param curViewWidth
     *            width of the view.
     */
    private void clipViewOnTheRight(RectF curViewBound, float curViewWidth, int right) {
        curViewBound.right = right - mClipPadding;
        curViewBound.left = curViewBound.right - curViewWidth;
    }

    /**
     * Set bounds for the left textView including clip padding.
     *
     * @param curViewBound
     *            current bounds.
     * @param curViewWidth
     *            width of the view.
     */
    private void clipViewOnTheLeft(RectF curViewBound, float curViewWidth, int left) {
        curViewBound.left = left + mClipPadding;
        curViewBound.right = mClipPadding + curViewWidth;
    }

    /**
     * Calculate views bounds and scroll them according to the current index
     *
     * @param paint
     * @param currentIndex
     * @return
     */
    private ArrayList<RectF> calculateAllBounds(Paint paint) {
        ArrayList<RectF> list = new ArrayList<RectF>();
        //For each views (If no values then add a fake one)
        final int count = mViewPager.getAdapter().getCount();
        final int width = getWidth();
        final int halfWidth = width / 2;
        for (int i = 0; i < count; i++) {
            RectF bounds = calcBounds(i, paint);
            float w = (bounds.right - bounds.left);
            float h = (bounds.bottom - bounds.top);
            bounds.left = (halfWidth) - (w / 2) - mCurrentOffset + ((i - mCurrentPage) * width);
            bounds.right = bounds.left + w;
            bounds.top = 0;
            bounds.bottom = h;
            list.add(bounds);
        }

        return list;
    }

    /**
     * Calculate the bounds for a view's title
     *
     * @param index
     * @param paint
     * @return
     */
    private RectF calcBounds(int index, Paint paint) {
        //Calculate the text bounds
        RectF bounds = new RectF();
        bounds.right = paint.measureText(getTitle(index));
        bounds.bottom = paint.descent() - paint.ascent();
        return bounds;
    }

    @Override
    public void setViewPager(ViewPager view) {
        mPagerAdapter = view.getAdapter();
        if (mPagerAdapter == null) {
            throw new IllegalStateException("ViewPager does not have adapter instance.");
        }
        mViewPager = view;
        mViewPager.setOnPageChangeListener(this);
        invalidate();
    }

    @Override
    public void setViewPager(ViewPager view, int initialPosition) {
        setViewPager(view);
        setCurrentItem(initialPosition);
    }

    @Override
    public void notifyDataSetChanged() {
        invalidate();
    }

    /**
     * Set a callback listener for the center item click.
     *
     * @param listener Callback instance.
     */
    public void setOnCenterItemClickListener(OnCenterItemClickListener listener) {
        mCenterItemClickListener = listener;
    }

    @Override
    public void setCurrentItem(int item) {
        if (mViewPager == null) {
            throw new IllegalStateException("ViewPager has not been bound.");
        }
        mViewPager.setCurrentItem(item);
        mCurrentPage = item;
        invalidate();
    }

    @Override
    public void onPageScrollStateChanged(int state) {
        mScrollState = state;

        if (mListener != null) {
            mListener.onPageScrollStateChanged(state);
        }
    }

    @Override
    public void onPageScrolled(int position, float positionOffset, int positionOffsetPixels) {
        mCurrentPage = position;
        mCurrentOffset = positionOffsetPixels;
        invalidate();

        if (mListener != null) {
            mListener.onPageScrolled(position, positionOffset, positionOffsetPixels);
        }
    }

    @Override
    public void onPageSelected(int position) {
        if (mScrollState == ViewPager.SCROLL_STATE_IDLE) {
            mCurrentPage = position;
            invalidate();
        }

        if (mListener != null) {
            mListener.onPageSelected(position);
        }
    }

    @Override
    public void setOnPageChangeListener(ViewPager.OnPageChangeListener listener) {
        mListener = listener;
    }

    @Override
    protected void onMeasure(int widthMeasureSpec, int heightMeasureSpec) {
        //Measure our width in whatever mode specified
        final int measuredWidth = MeasureSpec.getSize(widthMeasureSpec);

        //Determine our height
        float height = 0;
        final int heightSpecMode = MeasureSpec.getMode(heightMeasureSpec);
        if (heightSpecMode == MeasureSpec.EXACTLY) {
            //We were told how big to be
            height = MeasureSpec.getSize(heightMeasureSpec);
        } else {
            //Calculate the text bounds
            RectF bounds = new RectF();
            bounds.bottom = mPaintText.descent()-mPaintText.ascent();
            height = bounds.bottom - bounds.top + mFooterLineHeight + mFooterPadding + mTopPadding;
            if (mFooterIndicatorStyle != IndicatorStyle.None) {
                height += mFooterIndicatorHeight;
            }
        }
        final int measuredHeight = (int)height;

        setMeasuredDimension(measuredWidth, measuredHeight);
    }

    @Override
    public void onRestoreInstanceState(Parcelable state) {
        SavedState savedState = (SavedState)state;
        super.onRestoreInstanceState(savedState.getSuperState());
        mCurrentPage = savedState.currentPage;
        requestLayout();
    }

    @Override
    public Parcelable onSaveInstanceState() {
        Parcelable superState = super.onSaveInstanceState();
        SavedState savedState = new SavedState(superState);
        savedState.currentPage = mCurrentPage;
        return savedState;
    }

    static class SavedState extends BaseSavedState {
        int currentPage;

        public SavedState(Parcelable superState) {
            super(superState);
        }

        private SavedState(Parcel in) {
            super(in);
            currentPage = in.readInt();
        }

        @Override
        public void writeToParcel(Parcel dest, int flags) {
            super.writeToParcel(dest, flags);
            dest.writeInt(currentPage);
        }

        public static final Parcelable.Creator<SavedState> CREATOR = new Parcelable.Creator<SavedState>() {
            @Override
            public SavedState createFromParcel(Parcel in) {
                return new SavedState(in);
            }

            @Override
            public SavedState[] newArray(int size) {
                return new SavedState[size];
            }
        };
    }
    
    private String getTitle(int i) {
        CharSequence title = mPagerAdapter.getPageTitle(i);
        if (title == null) title = ""; //TODO use something else than ""
        return title.toString();
    }
}<|MERGE_RESOLUTION|>--- conflicted
+++ resolved
@@ -59,6 +59,11 @@
     private static final float BOLD_FADE_PERCENTAGE = 0.05f;
 
     /**
+     * Title text used when no title is provided by the adapter.
+     */
+    private static final String EMPTY_TITLE = "";
+
+    /**
      * Interface for a callback when the center item has been clicked.
      */
     public static interface OnCenterItemClickListener {
@@ -91,13 +96,8 @@
 
     private ViewPager mViewPager;
     private ViewPager.OnPageChangeListener mListener;
-<<<<<<< HEAD
-    private TitleProvider mTitleProvider;
+    private PagerAdapter mPagerAdapter;
     private int mCurrentPage = -1;
-=======
-    private PagerAdapter mPagerAdapter;
-    private int mCurrentPage;
->>>>>>> ecea97e9
     private int mCurrentOffset;
     private int mScrollState;
     private final Paint mPaintText = new Paint();
@@ -326,7 +326,7 @@
 
         // mCurrentPage is -1 on first start and after orientation changed. If so, retrieve the correct index from viewpager.
         if(mCurrentPage == -1 && mViewPager != null) mCurrentPage = mViewPager.getCurrentItem();
-        
+
         //Calculate views bounds
         ArrayList<RectF> bounds = calculateAllBounds(mPaintText);
         final int boundsSize = bounds.size();
@@ -417,6 +417,8 @@
             //Only if one side is visible
             if ((bound.left > left && bound.left < right) || (bound.right > left && bound.right < right)) {
                 final boolean currentPage = (i == page);
+                final String pageTitle = getTitle(i);
+
                 //Only set bold if we are within bounds
                 mPaintText.setFakeBoldText(currentPage && currentBold && mBoldText);
 
@@ -426,13 +428,13 @@
                     //Fade out/in unselected text as the selected text fades in/out
                     mPaintText.setAlpha(colorTextAlpha - (int)(colorTextAlpha * selectedPercent));
                 }
-                canvas.drawText(getTitle(i), bound.left, bound.bottom + mTopPadding, mPaintText);
+                canvas.drawText(pageTitle, bound.left, bound.bottom + mTopPadding, mPaintText);
 
                 //If we are within the selected bounds draw the selected text
                 if (currentPage && currentSelected) {
                     mPaintText.setColor(mColorSelected);
                     mPaintText.setAlpha((int)((mColorSelected >>> 24) * selectedPercent));
-                    canvas.drawText(getTitle(i), bound.left, bound.bottom + mTopPadding, mPaintText);
+                    canvas.drawText(pageTitle, bound.left, bound.bottom + mTopPadding, mPaintText);
                 }
             }
         }
@@ -787,10 +789,12 @@
             }
         };
     }
-    
+
     private String getTitle(int i) {
         CharSequence title = mPagerAdapter.getPageTitle(i);
-        if (title == null) title = ""; //TODO use something else than ""
+        if (title == null) {
+            title = EMPTY_TITLE;
+        }
         return title.toString();
     }
 }