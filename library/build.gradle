--- conflicted
+++ resolved
@@ -6,11 +6,7 @@
     }
 
     dependencies {
-<<<<<<< HEAD
-        classpath 'com.android.tools.build:gradle:0.10.+'
-=======
         classpath 'com.android.tools.build:gradle:0.11.+'
->>>>>>> 2d90bd87
     }
 }
 
